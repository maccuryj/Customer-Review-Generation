--- conflicted
+++ resolved
@@ -130,13 +130,8 @@
             for line in reader:             
                 yield from line
 
-<<<<<<< HEAD
     def get_stream(self):        
         return chain.from_iterable(map(self.parse_file, self.files))
-=======
-    def get_stream():
-        pass
->>>>>>> 8d240528
 
     def __iter__(self):
         return self.get_stream()
